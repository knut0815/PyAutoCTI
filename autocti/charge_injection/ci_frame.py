import numpy as np

from autocti import exc
from autocti.data import util
from autocti.model import pyarctic


def bin_array_across_serial(array, mask=None):
    return np.mean(np.ma.masked_array(array, mask), axis=1)


def bin_array_across_parallel(array, mask=None):
    return np.mean(np.ma.masked_array(array, mask), axis=0)


class ChInj(object):
    """Class which represents the CCD quadrant of a charge injection image (e.g. the location of the parallel and   
    serial front edge, trails).

    frame_geometry : CIFrame.CIQuadGeometry
        The quadrant geometry of the image, defining where the parallel / serial overscans are and   
        therefore the direction of clocking and rotations before input into the cti algorithm.
    ci_pattern : CIPattern.CIPattern
        The charge injection ci_pattern (regions, normalization, etc.) of the charge injection image.
    """

    def ci_regions_from_array(self, array):
        """Extract an array of all of the charge-injection regions from a charge injection ci_frame.

        The diagram below illustrates the array that is extracted from a ci_frame:

        ---KEY---
        ---------

        [] = read-out electronics   [==========] = read-out register

        [xxxxxxxxxx]                [..........] = serial prescan       [ssssssssss] = serial overscan
        [xxxxxxxxxx] = CCD panel    [pppppppppp] = parallel overscan    [cccccccccc] = charge injection region
        [xxxxxxxxxx]

        P = Parallel Direction      S = Serial Direction

               [ppppppppppppppppppppp]
               [ppppppppppppppppppppp]
          [...][xxxxxxxxxxxxxxxxxxxxx][sss]
          [...][ccccccccccccccccccccc][sss]
        | [...][ccccccccccccccccccccc][sss]    |
        | [...][xxxxxxxxxxxxxxxxxxxxx][sss]    | Direction
        P [...][xxxxxxxxxxxxxxxxxxxxx][sss]    | of
        | [...][ccccccccccccccccccccc][sss]    | clocking
          [...][ccccccccccccccccccccc][sss]    |
                                                 
        []     [=====================]
               <---------S----------

        The extracted ci_frame keeps just the charge injection region and replaces all other values with 0s:

               [000000000000000000000]
               [000000000000000000000]
          [000][000000000000000000000][000]
          [000][ccccccccccccccccccccc][000]
        | [000][ccccccccccccccccccccc][000]    |
        | [000][000000000000000000000][000]    | Direction
        P [000][000000000000000000000][000]    | of
        | [000][ccccccccccccccccccccc][000]    | clocking
          [000][ccccccccccccccccccccc][000]    |
                                                 
        []     [=====================]
               <---------S----------



        """

        new_array = np.zeros(shape=array.shape)

        for region in self.ci_pattern.regions:
            new_array[region.slice] += array[region.slice]

        return new_array

    def parallel_non_ci_regions_frame_from_frame(self, array):
        """Extract an array of all of the parallel trails following the charge-injection regions from a charge   
        injection ci_frame.

        The diagram below illustrates the array that is extracted from a ci_frame:

        ---KEY---
        ---------

        [] = read-out electronics   [==========] = read-out register

        [xxxxxxxxxx]                [..........] = serial prescan       [ssssssssss] = serial overscan
        [xxxxxxxxxx] = CCD panel    [pppppppppp] = parallel overscan    [cccccccccc] = charge injection region
        [xxxxxxxxxx]                [tttttttttt] = parallel / serial charge injection region trail

        P = Parallel Direction      S = Serial Direction

               [tptpptptptpptpptpptpt]
               [tptptptpptpttptptptpt]
          [...][ttttttttttttttttttttt][sss]
          [...][ccccccccccccccccccccc][sss]
        | [...][ccccccccccccccccccccc][sss]    |
        | [...][ttttttttttttttttttttt][sss]    | Direction
        P [...][ttttttttttttttttttttt][sss]    | of
        | [...][ccccccccccccccccccccc][sss]    | clocking
          [...][ccccccccccccccccccccc][sss]    |
                                                 
        []     [=====================]
               <---------S----------

        The extracted ci_frame keeps just the trails following all charge injection regions and replaces all other
        values with 0s:

               [tptpptptptpptpptpptpt]
               [tptptptpptpttptptptpt]
          [000][ttttttttttttttttttttt][000]
          [000][000000000000000000000][000]
        | [000][000000000000000000000][000]    |
        | [000][ttttttttttttttttttttt][000]    | Direction
        P [000][ttttttttttttttttttttt][000]    | of
        | [000][000000000000000000000][000]    | clocking
          [000][000000000000000000000][000]    |
                                                 
        []     [=====================]
               <---------S----------
        """

        array = array[:, :]

        for region in self.ci_pattern.regions:
            array[region.slice] = 0

        array[self.frame_geometry.serial_overscan.slice] = 0
        array[self.frame_geometry.serial_prescan.slice] = 0

        return array

    def parallel_edges_and_trails_frame_from_frame(self, array, front_edge_rows=None, trails_rows=None):
        """Extract an array of all of the parallel front edges and trails of each the charge-injection regions from   
        a charge injection ci_frame.

        One can specify the range of rows that are extracted, for example:

        front_edge_rows = (0, 1) will extract just the leading front edge row.
        front_edge_rows = (0, 2) will extract the leading two front edge rows.
        trails_rows = (0, 1) will extract the first row of trails closest to the charge injection region.

        The diagram below illustrates the array that is extracted from a ci_frame for front_edge_rows=(0,1) and   
        trails_rows=(0,1):

        ---KEY---
        ---------

        [] = read-out electronics   [==========] = read-out register

        [xxxxxxxxxx]                [..........] = serial prescan       [ssssssssss] = serial overscan
        [xxxxxxxxxx] = CCD panel    [pppppppppp] = parallel overscan    [cccccccccc] = charge injection region
        [xxxxxxxxxx]                [tttttttttt] = parallel / serial charge injection region trail

        P = Parallel Direction      S = Serial Direction

               [tptpptptptpptpptpptpt]
               [tptptptpptpttptptptpt]
          [...][ttttttttttttttttttttt][sss]
          [...][ccccccccccccccccccccc][sss]
        | [...][ccccccccccccccccccccc][sss]    |
        | [...][ttttttttttttttttttttt][sss]    | Direction
        P [...][ttttttttttttttttttttt][sss]    | of
        | [...][ccccccccccccccccccccc][sss]    | clocking
          [...][ccccccccccccccccccccc][sss]    |
                                                 
        []     [=====================]
               <---------S----------

        The extracted ci_frame keeps just the leading edges and trails following all charge injection regions and   
        replaces all other values with 0s:

               [000000000000000000000]
               [000000000000000000000]
          [000][ttttttttttttttttttttt][000]
          [000][000000000000000000000][000]
        | [000][ccccccccccccccccccccc][000]    |
        | [000][000000000000000000000][000]    | Direction
        P [000][ttttttttttttttttttttt][000]    | of
        | [000][000000000000000000000][000]    | clocking
          [000][ccccccccccccccccccccc][000]    |
                                                 
        []     [=====================]
               <---------S----------

        Parameters
        ------------
        front_edge_rows : (int, int)
            The row indexes to extract the front edge between (e.g. rows(0, 3) extracts the 1st, 2nd and 3rd rows).
        trails_rows : (int, int)
            The row indexes to extract the trails between (e.g. rows(0, 3) extracts the 1st, 2nd and 3rd rows)
        """
        new_array = np.zeros(array.shape)

        if front_edge_rows is not None:

            front_regions = list(map(lambda ci_region:
                                     self.frame_geometry.parallel_front_edge_region(ci_region, front_edge_rows),
                                     self.ci_pattern.regions))

            front_edges = self.parallel_front_edge_arrays_from_frame(array, front_edge_rows)

            for i, region in enumerate(front_regions):
                new_array[region.y0:region.y1, region.x0:region.x1] += front_edges[i]

        if trails_rows is not None:

            trails_regions = list(
                map(lambda ci_region: self.frame_geometry.parallel_trails_region(ci_region, trails_rows),
                    self.ci_pattern.regions))

            trails = self.parallel_trails_arrays_from_frame(array, trails_rows)

            for i, region in enumerate(trails_regions):
                new_array[region.y0:region.y1, region.x0:region.x1] += trails[i]

        return new_array

    def parallel_calibration_section_for_columns(self, array, columns):
        """Extract an parallel calibration array from a charge injection ci_frame, where this array is a sub-set of
        the ci_frame which be used for just parallel calibration. Specifically, this ci_frame is a specified number
        of columns closest to the read-out electronics.

        The diagram below illustrates the array that is extracted from a ci_frame with columns=(0, 3):

        ---KEY---
        ---------

        [] = read-out electronics   [==========] = read-out register

        [xxxxxxxxxx]                [..........] = serial prescan       [ssssssssss] = serial overscan
        [xxxxxxxxxx] = CCD panel    [pppppppppp] = parallel overscan    [cccccccccc] = charge injection region
        [xxxxxxxxxx]                [tttttttttt] = parallel / parallel charge injection region trail

        P = Parallel Direction      S = Serial Direction

               [ptptptptptptptptptptp]
               [tptptptptptptptptptpt]
          [...][xxxxxxxxxxxxxxxxxxxxx][sss]
          [...][ccccccccccccccccccccc][sss]
        | [...][ccccccccccccccccccccc][sts]    |
        | [...][xxxxxxxxxxxxxxxxxxxxx][sss]    | Direction
        P [...][xxxxxxxxxxxxxxxxxxxxx][sss]    | of
        | [...][ccccccccccccccccccccc][sss]    | clocking
          [...][ccccccccccccccccccccc][sss]    |
                                                 
        []     [=====================]
               <---------S----------

        The extracted ci_frame keeps just the trails following all charge injection regions and replaces all other
        values with 0s:

               [ptp]
               [tpt]
               [xxx]
               [ccc]
        |      [ccc]                           |
        |      [xxx]                           | Direction
        P      [xxx]                           | of
        |      [ccc]                           | clocking
               [ccc]                           |
                                                 
        []     [=====================]
               <---------S----------
        """
        calibration_region = self.frame_geometry.parallel_side_nearest_read_out_region(self.ci_pattern.regions[0],
                                                                                       array.shape, columns)
        array = array[calibration_region.slice]
        return array

    def serial_all_trails_frame_from_frame(self, array):
        """Extract an array of all of the serial trails in the serial overscan region, that are to the side of a
        charge-injection regions from a charge injection ci_frame.

        The diagram below illustrates the array that is extracted from a ci_frame:

        ---KEY---
        ---------

        [] = read-out electronics   [==========] = read-out register

        [xxxxxxxxxx]                [..........] = serial prescan       [ssssssssss] = serial overscan
        [xxxxxxxxxx] = CCD panel    [pppppppppp] = parallel overscan    [cccccccccc] = charge injection region
        [xxxxxxxxxx]                [tttttttttt] = parallel / serial charge injection region trail

        P = Parallel Direction      S = Serial Direction

               [ppppppppppppppppppppp]
               [ppppppppppppppppppppp]
          [...][xxxxxxxxxxxxxxxxxxxxx][sss]
          [...][ccccccccccccccccccccc][tst]
        | [...][ccccccccccccccccccccc][sts]    |
        | [...][xxxxxxxxxxxxxxxxxxxxx][sss]    | Direction
        P [...][xxxxxxxxxxxxxxxxxxxxx][sss]    | of
        | [...][ccccccccccccccccccccc][tst]    | clocking
          [...][ccccccccccccccccccccc][sts]    |
                                                 
        []     [=====================]
               <---------S----------

        The extracted ci_frame keeps just the trails following all charge injection regions and replaces all other
        values with 0s:

               [000000000000000000000]
               [000000000000000000000]
          [000][000000000000000000000][000]
          [000][000000000000000000000][tst]
        | [000][000000000000000000000][sts]    |
        | [000][000000000000000000000][000]    | Direction
        P [000][000000000000000000000][000]    | of
        | [000][000000000000000000000][tst]    | clocking
          [000][000000000000000000000][sts]    |
                                                 
        []     [=====================]
               <---------S----------
        """
        array = self.serial_edges_and_trails_frame_from_frame(array,
                                                              trails_columns=(
                                                                  0, self.frame_geometry.serial_overscan.total_columns))
        return array

    def serial_overscan_above_trails_frame_from_frame(self, array):
        """Extract an array of all of the regions of the serial overscan that don't contain trails from a   
        charge injection region (i.e. are not to the side of one).

        The diagram below illustrates the array that is extracted from a ci_frame:

        ---KEY---
        ---------

        [] = read-out electronics   [==========] = read-out register

        [xxxxxxxxxx]                [..........] = serial prescan       [ssssssssss] = serial overscan
        [xxxxxxxxxx] = CCD panel    [pppppppppp] = parallel overscan    [cccccccccc] = charge injection region
        [xxxxxxxxxx]                [tttttttttt] = parallel / serial charge injection region trail

        P = Parallel Direction      S = Serial Direction

               [ppppppppppppppppppppp]
               [ppppppppppppppppppppp]
          [...][xxxxxxxxxxxxxxxxxxxxx][sss]
          [...][ccccccccccccccccccccc][tst]
        | [...][ccccccccccccccccccccc][sts]    |
        | [...][xxxxxxxxxxxxxxxxxxxxx][sss]    | Direction
        P [...][xxxxxxxxxxxxxxxxxxxxx][sss]    | of
        | [...][ccccccccccccccccccccc][tst]    | clocking
          [...][ccccccccccccccccccccc][sts]    |
                                                 
        []     [=====================]
               <---------S----------

        The extracted ci_frame keeps just the trails following all charge injection regions and replaces all other
        values with 0s:

               [000000000000000000000]
               [000000000000000000000]
          [000][000000000000000000000][sss]
          [000][000000000000000000000][000]
        | [000][000000000000000000000][000]    |
        | [000][000000000000000000000][sss]    | Direction
        P [000][000000000000000000000][sss]    | of
        | [000][000000000000000000000][000]    | clocking
          [000][000000000000000000000][000]    |
                                                 
        []     [=====================]
               <---------S----------
        """
        new_array = np.zeros(array.shape)
        overscan_slice = self.frame_geometry.serial_overscan.slice

        new_array[overscan_slice] = array[overscan_slice]

        trails_regions = list(map(lambda ci_region:
                                  self.frame_geometry.serial_trails_region(ci_region, (
                                      0, self.frame_geometry.serial_overscan.total_columns)),
                                  self.ci_pattern.regions))

        for region in trails_regions:
            new_array[region.slice] = 0

        return new_array

    def serial_edges_and_trails_frame_from_frame(self, array, front_edge_columns=None, trails_columns=None):
        """Extract an array of all of the serial front edges and trails of each the charge-injection regions from   
        a charge injection ci_frame.

        One can specify the range of columns that are extracted, for example:

        front_edge_columns = (0, 1) will extract just the leading front edge column.
        front_edge_columns = (0, 2) will extract the leading two front edge columns.
        trails_columns = (0, 1) will extract the first column of trails closest to the charge injection region.

        The diagram below illustrates the array that is extracted from a ci_frame for front_edge_columns=(0,2) and   
        trails_columns=(0,2):

        ---KEY---
        ---------

        [] = read-out electronics   [==========] = read-out register

        [xxxxxxxxxx]                [..........] = serial prescan       [ssssssssss] = serial overscan
        [xxxxxxxxxx] = CCD panel    [pppppppppp] = parallel overscan    [cccccccccc] = charge injection region
        [xxxxxxxxxx]                [tttttttttt] = parallel / serial charge injection region trail

        P = Parallel Direction      S = Serial Direction

               [ppppppppppppppppppppp]
               [ppppppppppppppppppppp]
          [...][xxxxxxxxxxxxxxxxxxxxx][sss]
          [...][ccccccccccccccccccccc][sts]
        | [...][ccccccccccccccccccccc][tst]    |
        | [...][xxxxxxxxxxxxxxxxxxxxx][sss]    | Direction
        P [...][xxxxxxxxxxxxxxxxxxxxx][sss]    | of
        | [...][ccccccccccccccccccccc][sts]    | clocking
          [...][ccccccccccccccccccccc][tst]    |
                                                 
        []     [=====================]
               <---------S----------

        The extracted ci_frame keeps just the leading edge and trails following all charge injection regions and
        replaces all other values with 0s:

               [000000000000000000000]
               [000000000000000000000]
          [000][000000000000000000000][000]
          [000][cc0000000000000000000][st0]
        | [000][cc0000000000000000000][ts0]    |
        | [000][000000000000000000000][000]    | Direction
        P [000][000000000000000000000][000]    | of
        | [000][cc0000000000000000000][st0]    | clocking
          [000][cc0000000000000000000][st0]    |
                                                 
        []     [=====================]
               <---------S----------

        Parameters
        ------------
        front_edge_columns : (int, int)
            The column indexes to extract the front edge between (e.g. columns(0, 3) extracts the 1st, 2nd and 3rd rows)
        trails_columns : (int, int)
            The column indexes to extract the trails between (e.g. columns(0, 3) extracts the 1st, 2nd and 3rd rows)
        """
        new_array = np.zeros(array.shape)

        if front_edge_columns is not None:

            front_regions = list(
                map(lambda ci_region: self.frame_geometry.serial_front_edge_region(ci_region, front_edge_columns),
                    self.ci_pattern.regions))

            front_edges = self.serial_front_edge_arrays_from_frame(array, front_edge_columns)

            for i, region in enumerate(front_regions):
                new_array[region.y0:region.y1, region.x0:region.x1] += front_edges[i]

        if trails_columns is not None:

            trails_regions = list(
                map(lambda ci_region: self.frame_geometry.serial_trails_region(ci_region, trails_columns),
                    self.ci_pattern.regions))

            trails = self.serial_trails_arrays_from_frame(array, trails_columns)

            for i, region in enumerate(trails_regions):
                new_array[region.y0:region.y1, region.x0:region.x1] += trails[i]

        return new_array

    def serial_calibration_section_for_column_and_rows(self, array, column, rows):
        """Extract a serial calibration array from a charge injection ci_frame, where this array is a sub-set of the
        ci_frame which can be used for serial-only calibration. Specifically, this ci_frame is all charge injection
        regions and their serial over-scan trails, specified from a certain column from the read-out electronics.

        The diagram below illustrates the array that is extracted from a ci_frame with column=5:

        ---KEY---
        ---------

        [] = read-out electronics   [==========] = read-out register

        [xxxxxxxxxx]                [..........] = serial prescan       [ssssssssss] = serial overscan
        [xxxxxxxxxx] = CCD panel    [pppppppppp] = parallel overscan    [cccccccccc] = charge injection region
        [xxxxxxxxxx]                [tttttttttt] = parallel / serial charge injection region trail

        P = Parallel Direction      S = Serial Direction

               [ppppppppppppppppppppp]
               [pppppppppppppppppppp ]
          [...][xxxxxxxxxxxxxxxxxxxxx][sss]
          [...][ccccccccccccccccccccc][tst]
        | [...][ccccccccccccccccccccc][sts]    |
        | [...][xxxxxxxxxxxxxxxxxxxxx][sss]    | Direction
        P [...][xxxxxxxxxxxxxxxxxxxxx][sss]    | of
        | [...][ccccccccccccccccccccc][tst]    | clocking
          [...][ccccccccccccccccccccc][sts]    |
                                                 
        []     [=====================]
               <---------S----------

        The extracted ci_frame keeps just the trails following all charge injection regions and replaces all other
        values with 0s:

        |                                      |
        |      [cccccccccccccccc][tst]         | Direction
        P      [cccccccccccccccc][tst]         | of
        |      [cccccccccccccccc][tst]         | clocking
               [cccccccccccccccc][tst]         |
                                                 
        []     [=====================]
               <---------S----------
        """
        calibration_images = self.serial_calibration_sub_arrays_from_frame(array, column)
        calibration_images = list(map(lambda image: image[rows[0]:rows[1], :], calibration_images))
        array = np.concatenate(calibration_images, axis=0)
        return array

    def serial_calibration_sub_arrays_from_frame(self, array, column):
        """Extract each charge injection region image for the serial calibration array above."""

        calibration_regions = list(map(lambda ci_region:
                                       self.frame_geometry.serial_ci_region_and_trails(ci_region, array.shape,
                                                                                       column),
                                       self.ci_pattern.regions))
        return list(map(lambda region: array[region.slice], calibration_regions))

    def parallel_front_edge_arrays_from_frame(self, array, rows):
        """Extract a list of the parallel front edge regions of a charge injection ci_frame.

        The diagram below illustrates the array that is extracted from a ci_frame for rows=(0, 1):

        ---KEY---
        ---------

        [] = read-out electronics   [==========] = read-out register

        [xxxxxxxxxx]                [..........] = serial prescan       [ssssssssss] = serial overscan
        [xxxxxxxxxx] = CCD panel    [pppppppppp] = parallel overscan
        [c#cc#c#c#c] = charge injection region (0 / 1 indicates ci_region index)
        [xxxxxxxxxx]                [tttttttttt] = parallel / serial charge injection region trail

        P = Parallel Direction      S = Serial Direction

               [ppppppppppppppppppppp]
               [ppppppppppppppppppppp]
          [...][ttttttttttttttttttttt][sss]
          [...][c1c1cc1c1cc1cc1ccc1cc][sss]
        | [...][1c1c1cc1c1cc1ccc1cc1][sss]    |
        | [...][ttttttttttttttttttttt][sss]    | Direction
        P [...][ttttttttttttttttttttt][sss]    | of
        | [...][0ccc0cccc0cccc0cccc0c][sss]    | clocking
          [...][cc0ccc0cccc0cccc0cccc][sss]    |
                                                 
        []     [=====================]
               <---------S----------

        The extracted ci_frame keeps just the front edges of all charge injection regions.

        list index 0:

        [c0c0c0cc0c0c0c0c0c0c0]

        list index 1:

        [1c1c1c1c1c1c1c1c1c1c1]

        Parameters
        ------------
        rows : (int, int)
            The row indexes to extract the front edge between (e.g. rows(0, 3) extracts the 1st, 2nd and 3rd rows)
        """
        front_regions = list(map(lambda ci_region: self.frame_geometry.parallel_front_edge_region(ci_region, rows),
                                 self.ci_pattern.regions))
        front_arrays = np.array(list(map(lambda region: array[region.slice], front_regions)))
        return front_arrays

    def parallel_trails_arrays_from_frame(self, array, rows):
        """Extract the parallel trails of a charge injection ci_frame.


        The diagram below illustrates the array that is extracted from a ci_frame for rows=(0, 1):

        ---KEY---
        ---------

        [] = read-out electronics   [==========] = read-out register

        [xxxxxxxxxx]                [..........] = serial prescan       [ssssssssss] = serial overscan
        [xxxxxxxxxx] = CCD panel    [pppppppppp] = parallel overscan
        [c#cc#c#c#c] = charge injection region (0 / 1 indicates ci region index)
        [xxxxxxxxxx]
        [t#t#t#t#t#] = parallel / serial charge injection region trail (0 / 1 indicates ci region index)

        P = Parallel Direction      S = Serial Direction

               [ppppppppppppppppppppp]
               [ppppppppppppppppppppp]
          [...][t1t1t1t1t1t1t1t1t1t1t][sss]
          [...][c1c1cc1c1cc1cc1ccc1cc][sss]
        | [...][1c1c1cc1c1cc1ccc1cc1][sss]    |
        | [...][t0t0t0t0t0t0t0t0t0t0t][sss]    | Direction
        P [...][0t0t0t0t0t0t0t0t0t0t0][sss]    | of
        | [...][0ccc0cccc0cccc0cccc0c][sss]    | clocking
          [...][cc0ccc0cccc0cccc0cccc][sss]    |
                                                 
        []     [=====================]
               <---------S----------

        The extracted ci_frame keeps just the trails following all charge injection regions:

        list index 0:

        [t0t0t0tt0t0t0t0t0t0t0]

        list index 1:

        [1t1t1t1t1t1t1t1t1t1t1]

        Parameters
        ------------
        rows : (int, int)
            The row indexes to extract the trails between (e.g. rows(0, 3) extracts the 1st, 2nd and 3rd rows)
        """
        trails_regions = list(map(lambda ci_region: self.frame_geometry.parallel_trails_region(ci_region, rows),
                                  self.ci_pattern.regions))
        trails_arrays = np.array(list(map(lambda region: array[region.slice], trails_regions)))
        return trails_arrays

    def serial_front_edge_arrays_from_frame(self, array, columns):
        """Extract a list of the serial front edges regions of a charge injection ci_frame.

        The diagram below illustrates the array that is extracted from a ci_frame for columnss=(0, 4):

        ---KEY---
        ---------

        [] = read-out electronics   [==========] = read-out register

        [xxxxxxxxxx]                [..........] = serial prescan       [ssssssssss] = serial overscan
        [xxxxxxxxxx] = CCD panel    [pppppppppp] = parallel overscan
        [c#cc#c#c#c] = charge injection region (0 / 1 indicates ci_region index)
        [xxxxxxxxxx]
        [tttttttttt] = parallel / serial charge injection region trail ((0 / 1 indicates ci_region index)

        P = Parallel Direction      S = Serial Direction

               [ppppppppppppppppppppp]
               [ppppppppppppppppppppp]
          [...][ttttttttttttttttttttt][sss]
          [...][c1c1cc1c1cc1cc1ccc1cc][sss]
        | [...][1c1c1cc1c1cc1ccc1cc1c][sss]    |
        | [...][ttttttttttttttttttttt][sss]    | Direction
        P [...][ttttttttttttttttttttt][sss]    | of
        | [...][0ccc0cccc0cccc0cccc0c][sss]    | clocking
          [...][cc0ccc0cccc0cccc0cccc][sss]    |
                                                 
        []     [=====================]
               <---------S----------

        The extracted ci_frame keeps just the serial front edges of all charge injection regions.

        list index 0:

        [c0c0]

        list index 1:

        [1c1c]

        Parameters
        ------------
        columns : (int, int)
            The column indexes to extract the front edge between (e.g. columns(0, 3) extracts the 1st, 2nd and 3rd
            columns)
        """
        front_regions = list(map(lambda ci_region: self.frame_geometry.serial_front_edge_region(ci_region, columns),
                                 self.ci_pattern.regions))
        front_arrays = np.array(list(map(lambda region: array[region.slice], front_regions)))
        return front_arrays

    def serial_trails_arrays_from_frame(self, array, columns):
        """Extract a list of the serial trails of a charge injection ci_frame.

        The diagram below illustrates the array that is extracted from a ci_frame for columnss=(0, 3):

        ---KEY---
        ---------

        [] = read-out electronics   [==========] = read-out register

        [xxxxxxxxxx]                [..........] = serial prescan       [ssssssssss] = serial overscan
        [xxxxxxxxxx] = CCD panel    [pppppppppp] = parallel overscan
        [c#cc#c#c#c] = charge injection region (0 / 1 indicates ci_region index)
        [xxxxxxxxxx]
        [tttttttttt] = parallel / serial charge injection region trail ((0 / 1 indicates ci_region index)

        P = Parallel Direction      S = Serial Direction

               [ppppppppppppppppppppp]
               [ppppppppppppppppppppp]
          [...][ttttttttttttttttttttt][sss]
          [...][c1c1cc1c1cc1cc1ccc1cc][st1]
        | [...][1c1c1cc1c1cc1ccc1cc1c][ts0]    |
        | [...][ttttttttttttttttttttt][sss]    | Direction
        P [...][ttttttttttttttttttttt][sss]    | of
        | [...][0ccc0cccc0cccc0cccc0c][st1]    | clocking
          [...][cc0ccc0cccc0cccc0cccc][ts0]    |
                                                 
        []     [=====================]
               <---------S----------

        The extracted ci_frame keeps just the serial front edges of all charge injection regions.

        list index 0:

        [st0]

        list index 1:

        [st1]

        Parameters
        ------------
        columns : (int, int)
            The column indexes to extract the trails between (e.g. columns(0, 3) extracts the 1st, 2nd and 3rd columns)
        """
        trails_regions = list(map(lambda ci_region: self.frame_geometry.serial_trails_region(ci_region, columns),
                                  self.ci_pattern.regions))
        trails_arrays = np.array(list(map(lambda region: array[region.slice], trails_regions)))
        return trails_arrays

    def parallel_serial_calibration_section(self, array):
        return array[0:array.shape[0], self.frame_geometry.serial_prescan.x1:array.shape[1]]

    def mask_containing_only_serial_trails(self, array):

        from autocti.data import mask as msk

        mask = np.full(array.shape, True)
        trails_regions = list(map(lambda ci_region: self.frame_geometry.serial_trails_region(ci_region,
                                                                                             columns=(
                                                                                                 0, array.shape[1])),
                                  self.ci_pattern.regions))
        for region in trails_regions:
            mask[region.y0:region.y1, region.x0:region.x1] = False

        return msk.Mask(array=mask, frame_geometry=self.frame_geometry)

    def __init__(self, frame_geometry, ci_pattern):
        self.frame_geometry = frame_geometry
        self.ci_pattern = ci_pattern


class CIFrame(ChInj, np.ndarray):

    def __new__(cls, frame_geometry, ci_pattern, array, *args, **kwargs):
        return array.view(cls)

    def __init__(self, frame_geometry, ci_pattern, array):
        super().__init__(frame_geometry, ci_pattern)

<<<<<<< HEAD
    def __array_finalize__(self, obj):
        if isinstance(obj, CIFrame):
            self.frame_geometry = obj.frame_geometry
            self.ci_pattern = obj.ci_pattern

=======
>>>>>>> af390669
    @classmethod
    def from_fits_and_ci_pattern(cls, file_path, hdu, frame_geometry, ci_pattern):
        """Load the image ci_data from a fits file.

        Params
        ----------
        path : str
            The path to the ci_data
        filename : str
            The file phase_name of the fits image ci_data.
        hdu : int
            The HDU number in the fits file containing the image ci_data.
        frame_geometry : CIFrame.CIQuadGeometry
            The quadrant geometry of the image, defining where the parallel / serial overscans are and
            therefore the direction of clocking and rotations before input into the cti algorithm.
        ci_pattern : CIPattern.CIPattern
            The charge injection ci_pattern (regions, normalization, etc.) of the charge injection image.
        """
        return cls(frame_geometry=frame_geometry, ci_pattern=ci_pattern,
                   array=util.numpy_array_from_fits(file_path=file_path, hdu=hdu))

    @classmethod
    def from_single_value(cls, value, shape, frame_geometry, ci_pattern):
        """
        Creates an instance of Array and fills it with a single value

        Params
        ----------
        value: float
            The value with which the array should be filled
        shape: (int, int)
            The image_shape of the array
        frame_geometry : CIFrame.CIQuadGeometry
            The quadrant geometry of the image, defining where the parallel / serial overscans are and
            therefore the direction of clocking and rotations before input into the cti algorithm.
        ci_pattern : CIPattern.CIPattern
            The charge injection ci_pattern (regions, normalization, etc.) of the charge injection image.

        Returns
        -------
        array: ScaledArray
            An array filled with a single value
        """
        array = np.ones(shape) * value
        return cls(frame_geometry=frame_geometry, ci_pattern=ci_pattern, array=array)


class Region(object):

    def __init__(self, region):
        """Setup a region of an image, which could be where the parallel overscan, serial overscan, etc. are.

        This is defined as a tuple (y0, y1, x0, x1).

        Parameters
        -----------
        region : (int,)
            The coordinates on the image of the region (y0, y1, x0, y1).
        """

        if region[0] < 0 or region[1] < 0 or region[2] < 0 or region[3] < 0:
            raise exc.RegionException('A coordinate of the Region was specified as negative.')

        if region[0] >= region[1]:
            raise exc.RegionException('The first row in the Region was equal to or greater than the second row.')

        if region[2] >= region[3]:
            raise exc.RegionException('The first column in the Region was equal to greater than the second column.')
        self.region = region

    @property
    def total_rows(self):
        return self.y1 - self.y0

    @property
    def total_columns(self):
        return self.x1 - self.x0

    @property
    def y0(self):
        return self[0]

    @property
    def y1(self):
        return self[1]

    @property
    def x0(self):
        return self[2]

    @property
    def x1(self):
        return self[3]

    def __getitem__(self, item):
        return self.region[item]

    def __eq__(self, other):
        if self.region == other:
            return True
        return super().__eq__(other)

    def __repr__(self):
        return "<Region {} {} {} {}>".format(*self)

    @property
    def slice(self):
        return np.s_[self.y0:self.y1, self.x0:self.x1]

    @property
    def y_slice(self):
        return np.s_[self.y0:self.y1]

    @property
    def x_slice(self):
        return np.s_[self.x0:self.x1]

    @property
    def shape(self):
        return self.y1 - self.y0, self.x1 - self.x0


class FrameGeometry(object):

    def __init__(self, corner, parallel_overscan, serial_prescan, serial_overscan):
        """Abstract class for the geometry of a CTI Image.

        A ImageFrame is stored as a 2D NumPy array. When this immage is passed to arctic, clocking goes towards
        the 'top' of the NumPy array (e.g. towards row 0). Trails therefore appear towards the 'bottom' of the array   
        (e.g. the final row).

        Arctic has no in-built functionality for changing the direction of clocking depending on the input   
        configuration file. Therefore, image rotations are handled before arctic is called, using the functions   
        defined in this class (and its children). These routines define how an image is rotated before parallel   
        and serial clocking and how to reorient the image back to its original orientation after clocking is performed.

        Currently, only four geometries are available, which are specific to Euclid (and documented in the   
        *QuadGeometryEuclid* class).

        Parameters
        -----------
        parallel_overscan : ci_frame.Region
            The parallel overscan region of the ci_frame.
        serial_prescan : ci_frame.Region
            The serial prescan region of the ci_frame.
        serial_overscan : ci_frame.Region
            The serial overscan region of the ci_frame.
        """

        self.parallel_overscan = parallel_overscan
        self.serial_prescan = serial_prescan
        self.serial_overscan = serial_overscan
        self.corner = corner

    def add_cti(self, image, cti_params, cti_settings):
        """add cti to an image.

        Parameters
        ----------
        image : ndarray
            The image cti is added too.
        cti_params : ArcticParams.ArcticParams
            The CTI model parameters (trap density, trap lifetimes etc.).
        cti_settings : ArcticSettings.ArcticSettings
            The settings that control the cti clocking algorithm (e.g. the ccd well_depth express option).
        """

        if cti_params.parallel_ccd is not None:
            image_pre_parallel_clocking = self.rotate_for_parallel_cti(image=image)
            image_post_parallel_clocking = pyarctic.call_arctic(image_pre_parallel_clocking,
                                                                cti_params.parallel_species,
                                                                cti_params.parallel_ccd,
                                                                cti_settings.parallel)
            image = self.rotate_for_parallel_cti(image_post_parallel_clocking)

        if cti_params.serial_ccd is not None:
            image_pre_serial_clocking = self.rotate_before_serial_cti(image_pre_clocking=image)
            image_post_serial_clocking = pyarctic.call_arctic(image_pre_serial_clocking,
                                                              cti_params.serial_species,
                                                              cti_params.serial_ccd,
                                                              cti_settings.serial)
            image = self.rotate_after_serial_cti(image_post_serial_clocking)

        return image

    def correct_cti(self, image, cti_params, cti_settings):
        """Correct cti from an image.

        Parameters
        ----------
        image : ndarray
            The image cti is corrected from.
        cti_params : ArcticParams.ArcticParams
            The CTI model parameters (trap density, trap lifetimes etc.).
        cti_settings : ArcticSettings.ArcticSettings
            The settings that control the cti clocking algorithm (e.g. ccd well_depth express option).
        """

        if cti_settings.serial is not None:
            image_pre_serial_clocking = self.rotate_before_serial_cti(image_pre_clocking=image)
            image_post_serial_clocking = pyarctic.call_arctic(image_pre_serial_clocking,
                                                              cti_params.serial_species,
                                                              cti_params.serial_ccd,
                                                              cti_settings.serial,
                                                              correct_cti=True)
            image = self.rotate_after_serial_cti(image_post_serial_clocking)

        if cti_settings.parallel is not None:
            image_pre_parallel_clocking = self.rotate_for_parallel_cti(image=image)
            image_post_parallel_clocking = pyarctic.call_arctic(image_pre_parallel_clocking,
                                                                cti_params.parallel_species,
                                                                cti_params.parallel_ccd,
                                                                cti_settings.parallel,
                                                                correct_cti=True)
            image = self.rotate_for_parallel_cti(image_post_parallel_clocking)

        return image

    def rotate_for_parallel_cti(self, image):
        return flip(image) if self.corner[0] == 1 else image

    def rotate_before_serial_cti(self, image_pre_clocking):
        transposed = image_pre_clocking.T.copy()
        return flip(transposed) if self.corner[1] == 1 else transposed

    def rotate_after_serial_cti(self, image_post_clocking):
        flipped = flip(image_post_clocking) if self.corner[1] == 1 else image_post_clocking
        return flipped.T.copy()

    def parallel_trail_from_y(self, y, dy):
        """Coordinates of a parallel trail of size dy from coordinate y"""
        return y - dy * self.corner[0], y + 1 + dy * (1 - self.corner[0])

    def serial_trail_from_x(self, x, dx):
        """Coordinates of a serial trail of size dx from coordinate x"""
        return x - dx * self.corner[1], x + 1 + dx * (1 - self.corner[1])

    def parallel_front_edge_region(self, region, rows=(0, 1)):
        check_parallel_front_edge_size(region, rows)
        if self.corner[0] == 0:
            y_coord = region.y0
            y_min = y_coord + rows[0]
            y_max = y_coord + rows[1]
        else:
            y_coord = region.y1
            y_min = y_coord - rows[1]
            y_max = y_coord - rows[0]
        return Region((y_min, y_max, region.x0, region.x1))

    def parallel_trails_region(self, region, rows=(0, 1)):
        if self.corner[0] == 0:
            y_coord = region.y1
            y_min = y_coord + rows[0]
            y_max = y_coord + rows[1]
        else:
            y_coord = region.y0
            y_min = y_coord - rows[1]
            y_max = y_coord - rows[0]
        return Region((y_min, y_max, region.x0, region.x1))

    def x_limits(self, region, columns):
        if self.corner[1] == 0:
            x_coord = region.x0
            x_min = x_coord + columns[0]
            x_max = x_coord + columns[1]
        else:
            x_coord = region.x1
            x_min = x_coord - columns[1]
            x_max = x_coord - columns[0]
        return x_min, x_max

    def serial_front_edge_region(self, region, columns=(0, 1)):
        check_serial_front_edge_size(region, columns)
        x_min, x_max = self.x_limits(region, columns)
        return Region((region.y0, region.y1, x_min, x_max))

    def parallel_side_nearest_read_out_region(self, region, image_shape, columns=(0, 1)):
        x_min, x_max = self.x_limits(region, columns)
        return Region((0, image_shape[0], x_min, x_max))

    def serial_trails_region(self, region, columns=(0, 1)):
        if self.corner[1] == 0:
            x_coord = region.x1
            x_min = x_coord + columns[0]
            x_max = x_coord + columns[1]
        else:
            x_coord = region.x0
            x_min = x_coord - columns[1]
            x_max = x_coord - columns[0]
        return Region((region.y0, region.y1, x_min, x_max))

    def serial_ci_region_and_trails(self, region, image_shape, column):
        if self.corner[1] == 0:
            x_coord = region.x0
            x_min = x_coord + column
            x_max = image_shape[1]
        else:
            x_coord = region.x1
            x_min = 0
            x_max = x_coord - column
        return Region((region.y0, region.y1, x_min, x_max))


class QuadGeometryEuclid(FrameGeometry):

    def __init__(self, corner, parallel_overscan, serial_prescan, serial_overscan):
        """Abstract class for the ci_frame geometry of Euclid quadrants. CTI uses a bias corrected raw VIS ci_frame, which   
         is  described at http://euclid.esac.esa.int/dm/dpdd/latest/le1dpd/dpcards/le1_visrawframe.html

        A ImageFrame is stored as a 2D NumPy array. When an image is passed to arctic, clocking goes towards the 'top'
        of the NumPy array (e.g. towards row 0). Trails therefore appear towards the 'bottom' of the array (e.g. the   
        final row).

        Arctic has no in-built functionality for changing the direction of clocking depending on the input   
        configuration file. Therefore, image rotations are handled before arctic is called, using the functions   
        defined in this class (and its children). These routines define how an image is rotated before parallel   
        and serial clocking with arctic. They also define how to reorient the image to its original orientation after   
        clocking with arctic is performed.

        A Euclid CCD is defined as below:

        ---KEY---
        ---------

        [] = read-out electronics

        [==========] = read-out register

        [xxxxxxxxxx]
        [xxxxxxxxxx] = CCD panel
        [xxxxxxxxxx]

        P = Parallel Direction
        S = Serial Direction

             <--------S-----------   ---------S----------->
        [] [========= 2 =========] [========= 3 =========] []          |
        /    [xxxxxxxxxxxxxxxxxxxxx] [xxxxxxxxxxxxxxxxxxxxx]  /          |
        |   [xxxxxxxxxxxxxxxxxxxxx] [xxxxxxxxxxxxxxxxxxxxx]  |         | Direction arctic
        P   [xxxxxxxxx 2 xxxxxxxxx] [xxxxxxxxx 3 xxxxxxxxx]  P         | clocks an image
        |   [xxxxxxxxxxxxxxxxxxxxx] [xxxxxxxxxxxxxxxxxxxxx]  |         | without any rotation
        |   [xxxxxxxxxxxxxxxxxxxxx] [xxxxxxxxxxxxxxxxxxxxx]  |         | (e.g. towards row 0
                                                                       | of the NumPy array)
        |   [xxxxxxxxxxxxxxxxxxxxx] [xxxxxxxxxxxxxxxxxxxxx] |          |
        |   [xxxxxxxxxxxxxxxxxxxxx] [xxxxxxxxxxxxxxxxxxxxx] |          |
        P   [xxxxxxxxx 0 xxxxxxxxx] [xxxxxxxxx 1 xxxxxxxxx] P          |
        |   [xxxxxxxxxxxxxxxxxxxxx] [xxxxxxxxxxxxxxxxxxxxx] |          |
            [xxxxxxxxxxxxxxxxxxxxx] [xxxxxxxxxxxxxxxxxxxxx]            |
                                                                        
        [] [========= 0 =========] [========= 1 =========] []
            <---------S----------   ----------S----------->

        Note that the arrow on the right defines the direction of clocking by arctic without any rotation. Therefore,   
        there are 8 circumstances of how arctic requires an image to be rotated before clocking:

        - Quadrant 0 - QuadGeometryEuclid.bottom_left()  - Parallel Clocking - No rotation.
        - Quadrant 0 - QuadGeometryEuclid.bottom_left()  - Serial Clocking   - Rotation 90 degrees clockwise.
        - Quadrant 1 - QuadGeometryEuclid.bottom_right() - Parallel Clocking - No rotation.
        - Quadrant 1 - QuadGeometryEuclid.bottom_right() - Serial Clocking   - Rotation 270 degrees clockwise.
        - Quadrant 2 - QuadGeometryEuclid.top_left()     - Parallel Clocking - Rotation 180 degrees.
        - Quadrant 2 - QuadGeometryEuclid.top_left()     - Serial Clocking   - Rotation 90 degrees clockwise.
        - Quadrant 3 - QuadGeometryEuclid.top_right()    - Parallel Clocking - Rotation 180 degrees.
        - Quadrant 3 - QuadGeometryEuclid.top_right()    - Serial Clocking   - Rotation 270 degrees clockwise

        After clocking has been performed with arctic (and CTI is added / corrected), it must be re-rotated back to   
        its original orientation. This rotation is the reverse of what is specified above.

        Rotations are performed using flipup / fliplr routines, but will ultimately use the Euclid Image Tools library.

        """
        super(QuadGeometryEuclid, self).__init__(corner=corner, parallel_overscan=parallel_overscan,
                                                 serial_prescan=serial_prescan, serial_overscan=serial_overscan)

    @classmethod
    def from_ccd_and_quadrant_id(cls, ccd_id, quad_id):
        """Before reading this docstring, read the docstring for the __init__function above.

        In the Euclid FPA, the quadrant id ('E', 'F', 'G', 'H') depends on whether the CCD is located   
        on the left side (rows 1-3) or right side (rows 4-6) of the FPA:

        LEFT SIDE ROWS 1-2-3
        --------------------

         <--------S-----------   ---------S----------->
        [] [========= 2 =========] [========= 3 =========] []          |
        /    [xxxxxxxxxxxxxxxxxxxxx] [xxxxxxxxxxxxxxxxxxxxx]  /          |
        |   [xxxxxxxxxxxxxxxxxxxxx] [xxxxxxxxxxxxxxxxxxxxx]  |         | Direction arctic
        P   [xxxxxxxxx H xxxxxxxxx] [xxxxxxxxx G xxxxxxxxx]  P         | clocks an image
        |   [xxxxxxxxxxxxxxxxxxxxx] [xxxxxxxxxxxxxxxxxxxxx]  |         | without any rotation
        |   [xxxxxxxxxxxxxxxxxxxxx] [xxxxxxxxxxxxxxxxxxxxx]  |         | (e.g. towards row 0
                                                                       | of the NumPy array)
        |   [xxxxxxxxxxxxxxxxxxxxx] [xxxxxxxxxxxxxxxxxxxxx] |          |
        |   [xxxxxxxxxxxxxxxxxxxxx] [xxxxxxxxxxxxxxxxxxxxx] |          |
        P   [xxxxxxxxx E xxxxxxxxx] [xxxxxxxxx F xxxxxxxxx] P          |
        |   [xxxxxxxxxxxxxxxxxxxxx] [xxxxxxxxxxxxxxxxxxxxx] |          |
            [xxxxxxxxxxxxxxxxxxxxx] [xxxxxxxxxxxxxxxxxxxxx]            |
                                                                        
        [] [========= 0 =========] [========= 1 =========] []
            <---------S----------   ----------S----------->


        RIGHT SIDE ROWS 4-5-6
        ---------------------

         <--------S-----------   ---------S----------->
        [] [========= 2 =========] [========= 3 =========] []          |
        /    [xxxxxxxxxxxxxxxxxxxxx] [xxxxxxxxxxxxxxxxxxxxx]  /          |
        |   [xxxxxxxxxxxxxxxxxxxxx] [xxxxxxxxxxxxxxxxxxxxx]  |         | Direction arctic
        P   [xxxxxxxxx F xxxxxxxxx] [xxxxxxxxx E xxxxxxxxx]  P         | clocks an image
        |   [xxxxxxxxxxxxxxxxxxxxx] [xxxxxxxxxxxxxxxxxxxxx]  |         | without any rotation
        |   [xxxxxxxxxxxxxxxxxxxxx] [xxxxxxxxxxxxxxxxxxxxx]  |         | (e.g. towards row 0
                                                                       | of the NumPy array)
        |   [xxxxxxxxxxxxxxxxxxxxx] [xxxxxxxxxxxxxxxxxxxxx] |          |
        |   [xxxxxxxxxxxxxxxxxxxxx] [xxxxxxxxxxxxxxxxxxxxx] |          |
        P   [xxxxxxxxx G xxxxxxxxx] [xxxxxxxxx H xxxxxxxxx] P          |
        |   [xxxxxxxxxxxxxxxxxxxxx] [xxxxxxxxxxxxxxxxxxxxx] |          |
            [xxxxxxxxxxxxxxxxxxxxx] [xxxxxxxxxxxxxxxxxxxxx]            |
                                                                        
        [] [========= 0 =========] [========= 1 =========] []
            <---------S----------   ----------S----------->

        Therefore, to setup a quadrant image with the correct frame_geometry using its CCD id (from which   
        we can extract its row number) and quadrant id, we need to first determine if the CCD is on the left / right   
        side and then use its quadrant id ('E', 'F', 'G' or 'H') to pick the correct quadrant.
        """

        row_index = ccd_id[-1]

        if (row_index in '123') and (quad_id == 'E'):
            return QuadGeometryEuclid.bottom_left()
        elif (row_index in '123') and (quad_id == 'F'):
            return QuadGeometryEuclid.bottom_right()
        elif (row_index in '123') and (quad_id == 'G'):
            return QuadGeometryEuclid.top_right()
        elif (row_index in '123') and (quad_id == 'H'):
            return QuadGeometryEuclid.top_left()
        elif (row_index in '456') and (quad_id == 'E'):
            return QuadGeometryEuclid.top_right()
        elif (row_index in '456') and (quad_id == 'F'):
            return QuadGeometryEuclid.top_left()
        elif (row_index in '456') and (quad_id == 'G'):
            return QuadGeometryEuclid.bottom_left()
        elif (row_index in '456') and (quad_id == 'H'):
            return QuadGeometryEuclid.bottom_right()

    @classmethod
    def bottom_left(cls):
        return QuadGeometryEuclid(corner=(0, 0),
                                  parallel_overscan=Region((2066, 2086, 51, 2099)),
                                  serial_prescan=Region((0, 2086, 0, 51)),
                                  serial_overscan=Region((0, 2086, 2099, 2119)))

    @classmethod
    def bottom_right(cls):
        return QuadGeometryEuclid(corner=(0, 1),
                                  parallel_overscan=Region((2066, 2086, 20, 2068)),
                                  serial_prescan=Region((0, 2086, 2068, 2119)),
                                  serial_overscan=Region((0, 2086, 0, 20)))

    @classmethod
    def top_left(cls):
        return QuadGeometryEuclid(corner=(1, 0),
                                  parallel_overscan=Region((0, 20, 51, 2099)),
                                  serial_prescan=Region((0, 2086, 0, 51)),
                                  serial_overscan=Region((0, 2086, 2099, 2119)))

    @classmethod
    def top_right(cls):
        return QuadGeometryEuclid(corner=(1, 1),
                                  parallel_overscan=Region((0, 20, 20, 2068)),
                                  serial_prescan=Region((0, 2086, 2068, 2119)),
                                  serial_overscan=Region((0, 2086, 0, 20)))


def flip(image):
    return image[::-1, :]


def check_parallel_front_edge_size(region, rows):
    # TODO: are these checks important?
    if rows[0] < 0 or rows[1] < 1 or rows[1] > region.y1 - region.y0 or rows[0] >= rows[1]:
        raise exc.CIPatternException('The number of rows to extract from the leading edge is bigger than the entire'
                                     'ci ci_region')


def check_serial_front_edge_size(region, columns):
    if columns[0] < 0 or columns[1] < 1 or columns[1] > region.x1 - region.x0 or columns[0] >= columns[1]:
        raise exc.CIPatternException('The number of columns to extract from the leading edge is bigger than the entire'
                                     'ci ci_region')<|MERGE_RESOLUTION|>--- conflicted
+++ resolved
@@ -764,14 +764,6 @@
     def __init__(self, frame_geometry, ci_pattern, array):
         super().__init__(frame_geometry, ci_pattern)
 
-<<<<<<< HEAD
-    def __array_finalize__(self, obj):
-        if isinstance(obj, CIFrame):
-            self.frame_geometry = obj.frame_geometry
-            self.ci_pattern = obj.ci_pattern
-
-=======
->>>>>>> af390669
     @classmethod
     def from_fits_and_ci_pattern(cls, file_path, hdu, frame_geometry, ci_pattern):
         """Load the image ci_data from a fits file.
